--- conflicted
+++ resolved
@@ -165,8 +165,5 @@
 ```
 
 Finally a gRPC API is available on port 8234. The same interface is exposed via the API plus a streaming wallet notifier which fires when a new transaction (either incoming or outgoing) is recorded then again when it gains its first confirmation.
-<<<<<<< HEAD
-=======
 
-#### This library began it's life as a library called `uspv` written by Thaddeus Dryja for the lnd. Several files still contain the original code. 
->>>>>>> b53ab2c3
+#### This library began it's life as a library called `uspv` written by Thaddeus Dryja for the lnd. Several files still contain the original code. 